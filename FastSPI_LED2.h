#ifndef __INC_FASTSPI_LED2_H
#define __INC_FASTSPI_LED2_H

#include "controller.h"
#include "fastpin.h"
#include "fastspi.h"
#include "clockless.h"
#include "block_clockless.h"
#include "clockless2.h"
#include "lib8tion.h"
#include "hsv2rgb.h"
#include "chipsets.h"
#include "dmx.h"

enum ESPIChipsets {
	LPD8806,
	WS2801,
	SM16716,
	P9813
};

enum EClocklessChipsets {
	DMX,
	TM1809,
	TM1804,
	TM1803,
	WS2811,
	WS2812,
	WS2812B,
<<<<<<< HEAD
	UCS1903,
=======
	WS2811_400,
>>>>>>> adc78ce9
	NEOPIXEL,
	TM1829
};

enum EBlockChipsets {
	WS2811_PORTC
};

#define NUM_CONTROLLERS 32

class CFastSPI_LED2 {
	struct CControllerInfo { 
		CLEDController *pLedController;
		const struct CRGB *pLedData;
		int nLeds;
		int nOffset;
	};

	CControllerInfo	m_Controllers[NUM_CONTROLLERS];
	int m_nControllers;
	uint8_t m_nScale;

public:
	CFastSPI_LED2();

	CLEDController *addLeds(CLEDController *pLed, const struct CRGB *data, int nLedsOrOffset, int nLedsIfOffset = 0);

	template<ESPIChipsets CHIPSET,  uint8_t DATA_PIN, uint8_t CLOCK_PIN > CLEDController *addLeds(const struct CRGB *data, int nLedsOrOffset, int nLedsIfOffset = 0) { 
		switch(CHIPSET) { 
			case LPD8806: return addLeds(new LPD8806Controller<DATA_PIN, CLOCK_PIN>(), data, nLedsOrOffset, nLedsIfOffset);
			case WS2801: return addLeds(new WS2801Controller<DATA_PIN, CLOCK_PIN>(), data, nLedsOrOffset, nLedsIfOffset);
			case SM16716: return addLeds(new SM16716Controller<DATA_PIN, CLOCK_PIN>(), data, nLedsOrOffset, nLedsIfOffset);
		}
	}

	template<ESPIChipsets CHIPSET,  uint8_t DATA_PIN, uint8_t CLOCK_PIN, EOrder RGB_ORDER > CLEDController *addLeds(const struct CRGB *data, int nLedsOrOffset, int nLedsIfOffset = 0) { 
		switch(CHIPSET) { 
			case LPD8806: return addLeds(new LPD8806Controller<DATA_PIN, CLOCK_PIN, RGB_ORDER>(), data, nLedsOrOffset, nLedsIfOffset);
			case WS2801: return addLeds(new WS2801Controller<DATA_PIN, CLOCK_PIN, RGB_ORDER>(), data, nLedsOrOffset, nLedsIfOffset);
			case SM16716: return addLeds(new SM16716Controller<DATA_PIN, CLOCK_PIN, RGB_ORDER>(), data, nLedsOrOffset, nLedsIfOffset);
			case P9813: return addLeds(new P9813Controller<DATA_PIN, CLOCK_PIN, RGB_ORDER>(), data, nLedsOrOffset, nLedsIfOffset);
		}
	}
	
	template<ESPIChipsets CHIPSET,  uint8_t DATA_PIN, uint8_t CLOCK_PIN, EOrder RGB_ORDER, uint8_t SPI_DATA_RATE > CLEDController *addLeds(const struct CRGB *data, int nLedsOrOffset, int nLedsIfOffset = 0) { 
		switch(CHIPSET) { 
			case LPD8806: return addLeds(new LPD8806Controller<DATA_PIN, CLOCK_PIN, RGB_ORDER, SPI_DATA_RATE>(), data, nLedsOrOffset, nLedsIfOffset);
			case WS2801: return addLeds(new WS2801Controller<DATA_PIN, CLOCK_PIN, RGB_ORDER, SPI_DATA_RATE>(), data, nLedsOrOffset, nLedsIfOffset);
			case SM16716: return addLeds(new SM16716Controller<DATA_PIN, CLOCK_PIN, RGB_ORDER, SPI_DATA_RATE>(), data, nLedsOrOffset, nLedsIfOffset);
			case P9813: return addLeds(new P9813Controller<DATA_PIN, CLOCK_PIN, RGB_ORDER, SPI_DATA_RATE>(), data, nLedsOrOffset, nLedsIfOffset);
		}
	}

#ifdef SPI_DATA
	template<ESPIChipsets CHIPSET> CLEDController *addLeds(const struct CRGB *data, int nLedsOrOffset, int nLedsIfOffset = 0) { 
		return addLeds<CHIPSET, SPI_DATA, SPI_CLOCK, RGB>(data, nLedsOrOffset, nLedsIfOffset);
	}	

	template<ESPIChipsets CHIPSET, EOrder RGB_ORDER> CLEDController *addLeds(const struct CRGB *data, int nLedsOrOffset, int nLedsIfOffset = 0) { 
		return addLeds<CHIPSET, SPI_DATA, SPI_CLOCK, RGB_ORDER>(data, nLedsOrOffset, nLedsIfOffset);
	}	

	template<ESPIChipsets CHIPSET, EOrder RGB_ORDER, uint8_t SPI_DATA_RATE> CLEDController *addLeds(const struct CRGB *data, int nLedsOrOffset, int nLedsIfOffset = 0) { 
		return addLeds<CHIPSET, SPI_DATA, SPI_CLOCK, RGB_ORDER, SPI_DATA_RATE>(data, nLedsOrOffset, nLedsIfOffset);
	}	

#endif

	template<EClocklessChipsets CHIPSET, uint8_t DATA_PIN> 
	CLEDController *addLeds(const struct CRGB *data, int nLedsOrOffset, int nLedsIfOffset = 0) {
		switch(CHIPSET) { 
#ifdef FASTSPI_USE_DMX_SIMPLE
			case DMX: return addLeds(new DMXController<DATA_PIN>(), data, nLedsOrOffset, nLedsIfOffset);
#endif
			case TM1829: return addLeds(new TM1829Controller800Khz<DATA_PIN>(), data, nLedsOrOffset, nLedsIfOffset);
			case TM1804:
			case TM1809: return addLeds(new TM1809Controller800Khz<DATA_PIN>(), data, nLedsOrOffset, nLedsIfOffset);
			case TM1803: return addLeds(new TM1803Controller400Khz<DATA_PIN>(), data, nLedsOrOffset, nLedsIfOffset);
			case UCS1903: return addLeds(new UCS1903Controller400Khz<DATA_PIN>(), data, nLedsOrOffset, nLedsIfOffset);
			case WS2812: 
			case WS2812B:
			case NEOPIXEL:
			case WS2811: return addLeds(new WS2811Controller800Khz<DATA_PIN>(), data, nLedsOrOffset, nLedsIfOffset);
			case WS2811_400: return addLeds(new WS2811Controller400Khz<DATA_PIN>(), data, nLedsOrOffset, nLedsIfOffset);
		}
		return NULL;
	}

	template<EClocklessChipsets CHIPSET, uint8_t DATA_PIN, EOrder RGB_ORDER> 
	CLEDController *addLeds(const struct CRGB *data, int nLedsOrOffset, int nLedsIfOffset = 0) {
		switch(CHIPSET) { 
#ifdef FASTSPI_USE_DMX_SIMPLE
			case DMX: return addLeds(new DMXController<DATA_PIN, RGB_ORDER>(), data, nLedsOrOffset, nLedsIfOffset);
#endif
			case TM1829: return addLeds(new TM1829Controller800Khz<DATA_PIN, RGB_ORDER>(), data, nLedsOrOffset, nLedsIfOffset);
			case TM1809: return addLeds(new TM1809Controller800Khz<DATA_PIN, RGB_ORDER>(), data, nLedsOrOffset, nLedsIfOffset);
			case TM1803: return addLeds(new TM1803Controller400Khz<DATA_PIN, RGB_ORDER>(), data, nLedsOrOffset, nLedsIfOffset);
			case UCS1903: return addLeds(new UCS1903Controller400Khz<DATA_PIN, RGB_ORDER>(), data, nLedsOrOffset, nLedsIfOffset);
			case WS2812: 
			case WS2812B:
			case NEOPIXEL:
			case WS2811: return addLeds(new WS2811Controller800Khz<DATA_PIN, RGB_ORDER>(), data, nLedsOrOffset, nLedsIfOffset);
			case WS2811_400: return addLeds(new WS2811Controller400Khz<DATA_PIN, RGB_ORDER>(), data, nLedsOrOffset, nLedsIfOffset);
		}
		return NULL;
	}

	template<EBlockChipsets CHIPSET, int NUM_LANES>
	CLEDController *addLeds(const struct CRGB *data, int nLedsOrOffset, int nLedsIfOffset = 0) { 
		switch(CHIPSET) {
#ifdef HAS_BLOCKLESS
			case WS2811_PORTC: return addLeds(new BlockClocklessController<NUM_LANES, NS(350), NS(350), NS(550)>(), data, nLedsOrOffset, nLedsIfOffset);
#endif
		}
		return NULL;
	}

	void setBrightness(uint8_t scale) { m_nScale = scale; }
	uint8_t getBrightness() { return m_nScale; }

	/// Update all our controllers with the current led colors, using the passed in brightness
	void show(uint8_t scale);

	/// Update all our controllers with the current led colors
	void show() { show(m_nScale); }

	void clear(boolean includeLedData = true);

	void clearData();

	void showColor(const struct CRGB & color, uint8_t scale);

	void showColor(const struct CRGB & color) { showColor(color, m_nScale); }

};

extern CFastSPI_LED2 & FastSPI_LED;
extern CFastSPI_LED2 & FastSPI_LED2;
extern CFastSPI_LED2 & FastLED;
extern CFastSPI_LED2 LEDS;

#endif<|MERGE_RESOLUTION|>--- conflicted
+++ resolved
@@ -27,11 +27,8 @@
 	WS2811,
 	WS2812,
 	WS2812B,
-<<<<<<< HEAD
 	UCS1903,
-=======
 	WS2811_400,
->>>>>>> adc78ce9
 	NEOPIXEL,
 	TM1829
 };
