#include "doctest.h"
#include "platforms/shared/spi_bus_manager.h"


// Mock controller for testing
struct MockController {
    uint8_t id;
    MockController(uint8_t i) : id(i) {}
};

TEST_CASE("SPIBusManager: Single device registration") {
    fl::SPIBusManager manager;

    MockController ctrl(1);
    fl::SPIBusHandle handle = manager.registerDevice(14, 13, 0, &ctrl);

    CHECK(handle.is_valid);
    CHECK(handle.bus_id == 0);
    CHECK(handle.lane_id == 0);
    CHECK(manager.getNumBuses() == 1);
}

TEST_CASE("SPIBusManager: Multiple devices on same clock pin") {
    fl::SPIBusManager manager;

    MockController ctrl1(1), ctrl2(2), ctrl3(3);

    // Register 3 devices on same clock pin
    fl::SPIBusHandle h1 = manager.registerDevice(14, 13, 0, &ctrl1);
    fl::SPIBusHandle h2 = manager.registerDevice(14, 27, 0, &ctrl2);
    fl::SPIBusHandle h3 = manager.registerDevice(14, 33, 0, &ctrl3);

    CHECK(h1.is_valid);
    CHECK(h2.is_valid);
    CHECK(h3.is_valid);

    // All should be on same bus
    CHECK(h1.bus_id == h2.bus_id);
    CHECK(h2.bus_id == h3.bus_id);

    // Different lanes
    CHECK(h1.lane_id == 0);
    CHECK(h2.lane_id == 1);
    CHECK(h3.lane_id == 2);

    // Only one bus created
    CHECK(manager.getNumBuses() == 1);
}

TEST_CASE("SPIBusManager: Multiple devices on different clock pins") {
    fl::SPIBusManager manager;

    MockController ctrl1(1), ctrl2(2), ctrl3(3);

    // Register devices on different clock pins
    fl::SPIBusHandle h1 = manager.registerDevice(14, 13, 0, &ctrl1);
    fl::SPIBusHandle h2 = manager.registerDevice(18, 27, 0, &ctrl2);
    fl::SPIBusHandle h3 = manager.registerDevice(22, 33, 0, &ctrl3);

    CHECK(h1.is_valid);
    CHECK(h2.is_valid);
    CHECK(h3.is_valid);

    // Different buses
    CHECK(h1.bus_id != h2.bus_id);
    CHECK(h2.bus_id != h3.bus_id);

    // All on lane 0 (first device on each bus)
    CHECK(h1.lane_id == 0);
    CHECK(h2.lane_id == 0);
    CHECK(h3.lane_id == 0);

    // Three buses created
    CHECK(manager.getNumBuses() == 3);
}

TEST_CASE("SPIBusManager: nullptr controller registration") {
    fl::SPIBusManager manager;

    fl::SPIBusHandle handle = manager.registerDevice(14, 13, 0, nullptr);

    CHECK_FALSE(handle.is_valid);
}

TEST_CASE("SPIBusManager: Too many buses") {
    fl::SPIBusManager manager;

    MockController ctrls[10] = {0, 1, 2, 3, 4, 5, 6, 7, 8, 9};

    // Register 8 buses (max)
    for (uint8_t i = 0; i < 8; i++) {
        fl::SPIBusHandle h = manager.registerDevice(10 + i, 20, 0, &ctrls[i]);
        CHECK(h.is_valid);
    }

    CHECK(manager.getNumBuses() == 8);

    // 9th bus should fail
    fl::SPIBusHandle h9 = manager.registerDevice(99, 20, 0, &ctrls[8]);
    CHECK_FALSE(h9.is_valid);
}

TEST_CASE("SPIBusManager: Too many devices on one bus") {
    fl::SPIBusManager manager;

    MockController ctrls[10] = {0, 1, 2, 3, 4, 5, 6, 7, 8, 9};

    // Register 8 devices (max per bus)
    for (uint8_t i = 0; i < 8; i++) {
        fl::SPIBusHandle h = manager.registerDevice(14, 20 + i, 0, &ctrls[i]);
        CHECK(h.is_valid);
    }

    // 9th device on same clock pin should fail
    fl::SPIBusHandle h9 = manager.registerDevice(14, 99, 0, &ctrls[8]);
    CHECK_FALSE(h9.is_valid);
}

TEST_CASE("SPIBusManager: Single device initialization") {
    fl::SPIBusManager manager;

    MockController ctrl(1);
    fl::SPIBusHandle handle = manager.registerDevice(14, 13, 0, &ctrl);

    bool result = manager.initialize();

    CHECK(result);
    CHECK(manager.isDeviceEnabled(handle));

    const fl::SPIBusInfo* bus = manager.getBusInfo(handle.bus_id);
    REQUIRE(bus != nullptr);
    CHECK(bus->bus_type == fl::SPIBusType::SINGLE_SPI);
    CHECK(bus->is_initialized);
}

TEST_CASE("SPIBusManager: Quad-SPI promotion with 3 devices") {
    fl::SPIBusManager manager;

    MockController ctrl1(1), ctrl2(2), ctrl3(3);

    fl::SPIBusHandle h1 = manager.registerDevice(14, 13, 0, &ctrl1);
    fl::SPIBusHandle h2 = manager.registerDevice(14, 27, 0, &ctrl2);
    fl::SPIBusHandle h3 = manager.registerDevice(14, 33, 0, &ctrl3);

    bool result = manager.initialize();

    const fl::SPIBusInfo* bus = manager.getBusInfo(h1.bus_id);
    REQUIRE(bus != nullptr);

    // Quad-SPI should be promoted for 3 devices
    CHECK(bus->bus_type == fl::SPIBusType::QUAD_SPI);
    CHECK(result == true);
    CHECK(manager.isDeviceEnabled(h1));
    CHECK(manager.isDeviceEnabled(h2));
    CHECK(manager.isDeviceEnabled(h3));
}

TEST_CASE("SPIBusManager: Quad-SPI promotion with 4 devices") {
    fl::SPIBusManager manager;

    MockController ctrl1(1), ctrl2(2), ctrl3(3), ctrl4(4);

    fl::SPIBusHandle h1 = manager.registerDevice(14, 13, 0, &ctrl1);
    fl::SPIBusHandle h2 = manager.registerDevice(14, 27, 0, &ctrl2);
    fl::SPIBusHandle h3 = manager.registerDevice(14, 33, 0, &ctrl3);
    fl::SPIBusHandle h4 = manager.registerDevice(14, 25, 0, &ctrl4);

    bool result = manager.initialize();

    const fl::SPIBusInfo* bus = manager.getBusInfo(h1.bus_id);
    REQUIRE(bus != nullptr);

    // Quad-SPI should be promoted for 4 devices
    CHECK(bus->bus_type == fl::SPIBusType::QUAD_SPI);
    CHECK(result == true);
    CHECK(manager.isDeviceEnabled(h1));
    CHECK(manager.isDeviceEnabled(h2));
    CHECK(manager.isDeviceEnabled(h3));
    CHECK(manager.isDeviceEnabled(h4));
}

TEST_CASE("SPIBusManager: Dual-SPI promotion with 2 devices") {
<<<<<<< HEAD
    fl::SPIBusManager manager;
=======
    SPIBusManager manager;
>>>>>>> b270013f

    MockController ctrl1(1), ctrl2(2);

    fl::SPIBusHandle h1 = manager.registerDevice(14, 13, 0, &ctrl1);
    fl::SPIBusHandle h2 = manager.registerDevice(14, 27, 0, &ctrl2);

    bool result = manager.initialize();

    const fl::SPIBusInfo* bus = manager.getBusInfo(h1.bus_id);
    REQUIRE(bus != nullptr);

    // Dual-SPI should be promoted for 2 devices
<<<<<<< HEAD
    CHECK(bus->bus_type == fl::SPIBusType::DUAL_SPI);
=======
    CHECK(bus->bus_type == SPIBusType::DUAL_SPI);
>>>>>>> b270013f
    CHECK(result == true);
    CHECK(manager.isDeviceEnabled(h1));
    CHECK(manager.isDeviceEnabled(h2));
}

TEST_CASE("SPIBusManager: Reset functionality") {
    fl::SPIBusManager manager;

    MockController ctrl(1);
    fl::SPIBusHandle handle = manager.registerDevice(14, 13, 0, &ctrl);

    CHECK(manager.getNumBuses() == 1);
    CHECK(handle.is_valid);

    manager.reset();

    CHECK(manager.getNumBuses() == 0);

    // Register again after reset
    fl::SPIBusHandle handle2 = manager.registerDevice(14, 13, 0, &ctrl);
    CHECK(handle2.is_valid);
    CHECK(manager.getNumBuses() == 1);
}

TEST_CASE("SPIBusManager: isDeviceEnabled with invalid handle") {
    fl::SPIBusManager manager;

    fl::SPIBusHandle invalid_handle;  // Default constructor creates invalid handle
    CHECK_FALSE(manager.isDeviceEnabled(invalid_handle));
}

TEST_CASE("SPIBusManager: transmit with invalid handle") {
    fl::SPIBusManager manager;

    uint8_t data[10] = {0};
    fl::SPIBusHandle invalid_handle;

    // Should not crash
    manager.transmit(invalid_handle, data, 10);
    manager.waitComplete(invalid_handle);
}

TEST_CASE("SPIBusManager: Multiple buses with mixed device counts") {
    fl::SPIBusManager manager;

    MockController ctrls[10] = {0, 1, 2, 3, 4, 5, 6, 7, 8, 9};

    // Bus 1: Single device on pin 14
    fl::SPIBusHandle h1 = manager.registerDevice(14, 13, 0, &ctrls[0]);

    // Bus 2: Three devices on pin 18 (Quad-SPI candidate)
    fl::SPIBusHandle h2_1 = manager.registerDevice(18, 19, 0, &ctrls[1]);
    fl::SPIBusHandle h2_2 = manager.registerDevice(18, 20, 0, &ctrls[2]);
    fl::SPIBusHandle h2_3 = manager.registerDevice(18, 21, 0, &ctrls[3]);

    // Bus 3: Two devices on pin 22 (Dual-SPI candidate)
    (void)manager.registerDevice(22, 23, 0, &ctrls[4]);
    (void)manager.registerDevice(22, 24, 0, &ctrls[5]);

    CHECK(manager.getNumBuses() == 3);

    (void)manager.initialize();

    // Bus 1: Should be single SPI
    const fl::SPIBusInfo* bus1 = manager.getBusInfo(h1.bus_id);
    REQUIRE(bus1 != nullptr);
    CHECK(bus1->bus_type == fl::SPIBusType::SINGLE_SPI);

    // Bus 2: Should be Quad-SPI
    const fl::SPIBusInfo* bus2 = manager.getBusInfo(h2_1.bus_id);
    REQUIRE(bus2 != nullptr);
    CHECK(bus2->bus_type == fl::SPIBusType::QUAD_SPI);
    CHECK(manager.isDeviceEnabled(h2_1));
    CHECK(manager.isDeviceEnabled(h2_2));
    CHECK(manager.isDeviceEnabled(h2_3));
}

TEST_CASE("SPIBusManager: getBusInfo with invalid bus_id") {
    fl::SPIBusManager manager;

    const fl::SPIBusInfo* bus = manager.getBusInfo(99);
    CHECK(bus == nullptr);
}

TEST_CASE("SPIBusManager: Device info tracking") {
    fl::SPIBusManager manager;

    MockController ctrl1(1), ctrl2(2);

    fl::SPIBusHandle h1 = manager.registerDevice(14, 13, 0, &ctrl1);
    (void)manager.registerDevice(14, 27, 0, &ctrl2);

    const fl::SPIBusInfo* bus = manager.getBusInfo(h1.bus_id);
    REQUIRE(bus != nullptr);

    CHECK(bus->num_devices == 2);
    CHECK(bus->devices[0].clock_pin == 14);
    CHECK(bus->devices[0].data_pin == 13);
    CHECK(bus->devices[0].controller == &ctrl1);

    CHECK(bus->devices[1].clock_pin == 14);
    CHECK(bus->devices[1].data_pin == 27);
    CHECK(bus->devices[1].controller == &ctrl2);
}

TEST_CASE("SPIBusManager: Device unregistration") {
    fl::SPIBusManager manager;

    MockController ctrl(1);
    fl::SPIBusHandle handle = manager.registerDevice(14, 13, 0, &ctrl);

    CHECK(handle.is_valid);
    CHECK(manager.isDeviceEnabled(handle));

    // Unregister the device
    bool result = manager.unregisterDevice(handle);

    CHECK(result);
    CHECK_FALSE(manager.isDeviceEnabled(handle));
}

TEST_CASE("SPIBusManager: Unregister with invalid handle") {
    fl::SPIBusManager manager;

    fl::SPIBusHandle invalid_handle;  // Invalid by default
    bool result = manager.unregisterDevice(invalid_handle);

    CHECK_FALSE(result);
}

TEST_CASE("SPIBusManager: Quad-SPI release when all devices unregistered") {
    fl::SPIBusManager manager;

    MockController ctrl1(1), ctrl2(2), ctrl3(3);

    // Register 3 devices for Quad-SPI
    fl::SPIBusHandle h1 = manager.registerDevice(14, 13, 0, &ctrl1);
    fl::SPIBusHandle h2 = manager.registerDevice(14, 27, 0, &ctrl2);
    fl::SPIBusHandle h3 = manager.registerDevice(14, 33, 0, &ctrl3);

    manager.initialize();

    const fl::SPIBusInfo* bus = manager.getBusInfo(h1.bus_id);
    REQUIRE(bus != nullptr);

    // Should be Quad-SPI initially
    CHECK(bus->bus_type == fl::SPIBusType::QUAD_SPI);
    CHECK(bus->is_initialized);

    // Unregister devices one by one
    manager.unregisterDevice(h1);
    CHECK(bus->is_initialized);  // Still initialized (2 devices left)

    manager.unregisterDevice(h2);
    CHECK(bus->is_initialized);  // Still initialized (1 device left)

    manager.unregisterDevice(h3);
    // After last device is unregistered, bus should be released
    CHECK_FALSE(bus->is_initialized);
    CHECK(bus->bus_type == fl::SPIBusType::SOFT_SPI);  // Reset to default
    CHECK(bus->hw_controller == nullptr);  // Hardware released
}

TEST_CASE("SPIBusManager: Partial unregistration - Quad-SPI remains active") {
    fl::SPIBusManager manager;

    MockController ctrl1(1), ctrl2(2), ctrl3(3), ctrl4(4);

    // Register 4 devices for Quad-SPI
    fl::SPIBusHandle h1 = manager.registerDevice(14, 13, 0, &ctrl1);
    fl::SPIBusHandle h2 = manager.registerDevice(14, 27, 0, &ctrl2);
    fl::SPIBusHandle h3 = manager.registerDevice(14, 33, 0, &ctrl3);
    fl::SPIBusHandle h4 = manager.registerDevice(14, 25, 0, &ctrl4);

    manager.initialize();

    const fl::SPIBusInfo* bus = manager.getBusInfo(h1.bus_id);
    REQUIRE(bus != nullptr);

    CHECK(bus->bus_type == fl::SPIBusType::QUAD_SPI);

    // Unregister 2 devices (2 remain)
    manager.unregisterDevice(h3);
    manager.unregisterDevice(h4);

    // Quad-SPI should still be active (2 devices left)
    CHECK(bus->is_initialized);
    CHECK(bus->bus_type == fl::SPIBusType::QUAD_SPI);

    // First 2 devices should still be enabled
    CHECK(manager.isDeviceEnabled(h1));
    CHECK(manager.isDeviceEnabled(h2));

    // Last 2 devices should be deallocated
    CHECK_FALSE(manager.isDeviceEnabled(h3));
    CHECK_FALSE(manager.isDeviceEnabled(h4));
}

TEST_CASE("SPIBusManager: Double unregistration is safe") {
    fl::SPIBusManager manager;

    MockController ctrl(1);
    fl::SPIBusHandle handle = manager.registerDevice(14, 13, 0, &ctrl);

    // First unregister should succeed
    bool result1 = manager.unregisterDevice(handle);
    CHECK(result1);

    // Second unregister should fail gracefully (already deallocated)
    bool result2 = manager.unregisterDevice(handle);
    CHECK_FALSE(result2);
}

TEST_CASE("SPIBusManager: Quad-SPI controller reuse after release") {
    fl::SPIBusManager manager;

    // First batch: Register 3 devices, initialize Quad-SPI
    {
        MockController ctrl1(1), ctrl2(2), ctrl3(3);

        fl::SPIBusHandle h1 = manager.registerDevice(14, 13, 0, &ctrl1);
        fl::SPIBusHandle h2 = manager.registerDevice(14, 27, 0, &ctrl2);
        fl::SPIBusHandle h3 = manager.registerDevice(14, 33, 0, &ctrl3);

        manager.initialize();

        const fl::SPIBusInfo* bus = manager.getBusInfo(h1.bus_id);
        REQUIRE(bus != nullptr);
        CHECK(bus->bus_type == fl::SPIBusType::QUAD_SPI);
        CHECK(bus->is_initialized);

        // Store the controller pointer for comparison
        void* first_controller = bus->hw_controller;
        CHECK(first_controller != nullptr);

        // Unregister all devices
        manager.unregisterDevice(h1);
        manager.unregisterDevice(h2);
        manager.unregisterDevice(h3);

        // Bus should be released
        CHECK_FALSE(bus->is_initialized);
        CHECK(bus->hw_controller == nullptr);
    }

    // Second batch: Register 4 new devices on a different clock pin
    // This should get a fresh Quad-SPI controller (possibly the same one that was released)
    {
        MockController ctrl4(4), ctrl5(5), ctrl6(6), ctrl7(7);

        fl::SPIBusHandle h4 = manager.registerDevice(18, 19, 0, &ctrl4);  // Different clock pin!
        fl::SPIBusHandle h5 = manager.registerDevice(18, 20, 0, &ctrl5);
        fl::SPIBusHandle h6 = manager.registerDevice(18, 21, 0, &ctrl6);
        fl::SPIBusHandle h7 = manager.registerDevice(18, 22, 0, &ctrl7);

        // Need to initialize this new bus
        manager.initialize();

        const fl::SPIBusInfo* bus2 = manager.getBusInfo(h4.bus_id);
        REQUIRE(bus2 != nullptr);
        CHECK(bus2->bus_type == fl::SPIBusType::QUAD_SPI);
        CHECK(bus2->is_initialized);
        CHECK(bus2->hw_controller != nullptr);  // Should have a valid controller

        // The controller should be successfully initialized (reused from the pool)
        // We can't directly test if it's the same instance, but we verify it works

        // Cleanup
        manager.unregisterDevice(h4);
        manager.unregisterDevice(h5);
        manager.unregisterDevice(h6);
        manager.unregisterDevice(h7);

        CHECK_FALSE(bus2->is_initialized);
    }
}

TEST_CASE("SPIBusManager: Multiple buses can share Quad-SPI controllers") {
    fl::SPIBusManager manager;

    // Mock platform can handle 2 Quad-SPI groups simultaneously
    MockController ctrls[8] = {0, 1, 2, 3, 4, 5, 6, 7};

    // Bus 1: 3 devices on clock pin 14
    fl::SPIBusHandle b1_h1 = manager.registerDevice(14, 13, 0, &ctrls[0]);
    fl::SPIBusHandle b1_h2 = manager.registerDevice(14, 27, 0, &ctrls[1]);
    fl::SPIBusHandle b1_h3 = manager.registerDevice(14, 33, 0, &ctrls[2]);

    // Bus 2: 4 devices on clock pin 18
    fl::SPIBusHandle b2_h1 = manager.registerDevice(18, 19, 0, &ctrls[3]);
    fl::SPIBusHandle b2_h2 = manager.registerDevice(18, 20, 0, &ctrls[4]);
    fl::SPIBusHandle b2_h3 = manager.registerDevice(18, 21, 0, &ctrls[5]);
    fl::SPIBusHandle b2_h4 = manager.registerDevice(18, 22, 0, &ctrls[6]);

    manager.initialize();

    const fl::SPIBusInfo* bus1 = manager.getBusInfo(b1_h1.bus_id);
    const fl::SPIBusInfo* bus2 = manager.getBusInfo(b2_h1.bus_id);

    REQUIRE(bus1 != nullptr);
    REQUIRE(bus2 != nullptr);

    // Both should be Quad-SPI
    CHECK(bus1->bus_type == fl::SPIBusType::QUAD_SPI);
    CHECK(bus2->bus_type == fl::SPIBusType::QUAD_SPI);

    // Both should be initialized
    CHECK(bus1->is_initialized);
    CHECK(bus2->is_initialized);

    // They should have different hardware controllers (different SPI peripherals)
    CHECK(bus1->hw_controller != nullptr);
    CHECK(bus2->hw_controller != nullptr);
    CHECK(bus1->hw_controller != bus2->hw_controller);  // Different peripherals

    // Cleanup first bus
    manager.unregisterDevice(b1_h1);
    manager.unregisterDevice(b1_h2);
    manager.unregisterDevice(b1_h3);

    // First bus should be released, second should still be active
    CHECK_FALSE(bus1->is_initialized);
    CHECK(bus2->is_initialized);

    // Cleanup second bus
    manager.unregisterDevice(b2_h1);
    manager.unregisterDevice(b2_h2);
    manager.unregisterDevice(b2_h3);
    manager.unregisterDevice(b2_h4);

    // Both should now be released
    CHECK_FALSE(bus2->is_initialized);
}<|MERGE_RESOLUTION|>--- conflicted
+++ resolved
@@ -1,6 +1,7 @@
 #include "doctest.h"
 #include "platforms/shared/spi_bus_manager.h"
 
+using namespace fl;
 
 // Mock controller for testing
 struct MockController {
@@ -9,10 +10,10 @@
 };
 
 TEST_CASE("SPIBusManager: Single device registration") {
-    fl::SPIBusManager manager;
+    SPIBusManager manager;
 
     MockController ctrl(1);
-    fl::SPIBusHandle handle = manager.registerDevice(14, 13, 0, &ctrl);
+    SPIBusHandle handle = manager.registerDevice(14, 13, &ctrl);
 
     CHECK(handle.is_valid);
     CHECK(handle.bus_id == 0);
@@ -21,14 +22,14 @@
 }
 
 TEST_CASE("SPIBusManager: Multiple devices on same clock pin") {
-    fl::SPIBusManager manager;
+    SPIBusManager manager;
 
     MockController ctrl1(1), ctrl2(2), ctrl3(3);
 
     // Register 3 devices on same clock pin
-    fl::SPIBusHandle h1 = manager.registerDevice(14, 13, 0, &ctrl1);
-    fl::SPIBusHandle h2 = manager.registerDevice(14, 27, 0, &ctrl2);
-    fl::SPIBusHandle h3 = manager.registerDevice(14, 33, 0, &ctrl3);
+    SPIBusHandle h1 = manager.registerDevice(14, 13, &ctrl1);
+    SPIBusHandle h2 = manager.registerDevice(14, 27, &ctrl2);
+    SPIBusHandle h3 = manager.registerDevice(14, 33, &ctrl3);
 
     CHECK(h1.is_valid);
     CHECK(h2.is_valid);
@@ -48,14 +49,14 @@
 }
 
 TEST_CASE("SPIBusManager: Multiple devices on different clock pins") {
-    fl::SPIBusManager manager;
+    SPIBusManager manager;
 
     MockController ctrl1(1), ctrl2(2), ctrl3(3);
 
     // Register devices on different clock pins
-    fl::SPIBusHandle h1 = manager.registerDevice(14, 13, 0, &ctrl1);
-    fl::SPIBusHandle h2 = manager.registerDevice(18, 27, 0, &ctrl2);
-    fl::SPIBusHandle h3 = manager.registerDevice(22, 33, 0, &ctrl3);
+    SPIBusHandle h1 = manager.registerDevice(14, 13, &ctrl1);
+    SPIBusHandle h2 = manager.registerDevice(18, 27, &ctrl2);
+    SPIBusHandle h3 = manager.registerDevice(22, 33, &ctrl3);
 
     CHECK(h1.is_valid);
     CHECK(h2.is_valid);
@@ -74,81 +75,81 @@
     CHECK(manager.getNumBuses() == 3);
 }
 
-TEST_CASE("SPIBusManager: nullptr controller registration") {
-    fl::SPIBusManager manager;
-
-    fl::SPIBusHandle handle = manager.registerDevice(14, 13, 0, nullptr);
+TEST_CASE("SPIBusManager: NULL controller registration") {
+    SPIBusManager manager;
+
+    SPIBusHandle handle = manager.registerDevice(14, 13, nullptr);
 
     CHECK_FALSE(handle.is_valid);
 }
 
 TEST_CASE("SPIBusManager: Too many buses") {
-    fl::SPIBusManager manager;
+    SPIBusManager manager;
 
     MockController ctrls[10] = {0, 1, 2, 3, 4, 5, 6, 7, 8, 9};
 
     // Register 8 buses (max)
     for (uint8_t i = 0; i < 8; i++) {
-        fl::SPIBusHandle h = manager.registerDevice(10 + i, 20, 0, &ctrls[i]);
+        SPIBusHandle h = manager.registerDevice(10 + i, 20, &ctrls[i]);
         CHECK(h.is_valid);
     }
 
     CHECK(manager.getNumBuses() == 8);
 
     // 9th bus should fail
-    fl::SPIBusHandle h9 = manager.registerDevice(99, 20, 0, &ctrls[8]);
+    SPIBusHandle h9 = manager.registerDevice(99, 20, &ctrls[8]);
     CHECK_FALSE(h9.is_valid);
 }
 
 TEST_CASE("SPIBusManager: Too many devices on one bus") {
-    fl::SPIBusManager manager;
+    SPIBusManager manager;
 
     MockController ctrls[10] = {0, 1, 2, 3, 4, 5, 6, 7, 8, 9};
 
     // Register 8 devices (max per bus)
     for (uint8_t i = 0; i < 8; i++) {
-        fl::SPIBusHandle h = manager.registerDevice(14, 20 + i, 0, &ctrls[i]);
+        SPIBusHandle h = manager.registerDevice(14, 20 + i, &ctrls[i]);
         CHECK(h.is_valid);
     }
 
     // 9th device on same clock pin should fail
-    fl::SPIBusHandle h9 = manager.registerDevice(14, 99, 0, &ctrls[8]);
+    SPIBusHandle h9 = manager.registerDevice(14, 99, &ctrls[8]);
     CHECK_FALSE(h9.is_valid);
 }
 
 TEST_CASE("SPIBusManager: Single device initialization") {
-    fl::SPIBusManager manager;
+    SPIBusManager manager;
 
     MockController ctrl(1);
-    fl::SPIBusHandle handle = manager.registerDevice(14, 13, 0, &ctrl);
+    SPIBusHandle handle = manager.registerDevice(14, 13, &ctrl);
 
     bool result = manager.initialize();
 
     CHECK(result);
     CHECK(manager.isDeviceEnabled(handle));
 
-    const fl::SPIBusInfo* bus = manager.getBusInfo(handle.bus_id);
-    REQUIRE(bus != nullptr);
-    CHECK(bus->bus_type == fl::SPIBusType::SINGLE_SPI);
+    const SPIBusInfo* bus = manager.getBusInfo(handle.bus_id);
+    REQUIRE(bus != nullptr);
+    CHECK(bus->bus_type == SPIBusType::SINGLE_SPI);
     CHECK(bus->is_initialized);
 }
 
 TEST_CASE("SPIBusManager: Quad-SPI promotion with 3 devices") {
-    fl::SPIBusManager manager;
+    SPIBusManager manager;
 
     MockController ctrl1(1), ctrl2(2), ctrl3(3);
 
-    fl::SPIBusHandle h1 = manager.registerDevice(14, 13, 0, &ctrl1);
-    fl::SPIBusHandle h2 = manager.registerDevice(14, 27, 0, &ctrl2);
-    fl::SPIBusHandle h3 = manager.registerDevice(14, 33, 0, &ctrl3);
+    SPIBusHandle h1 = manager.registerDevice(14, 13, &ctrl1);
+    SPIBusHandle h2 = manager.registerDevice(14, 27, &ctrl2);
+    SPIBusHandle h3 = manager.registerDevice(14, 33, &ctrl3);
 
     bool result = manager.initialize();
 
-    const fl::SPIBusInfo* bus = manager.getBusInfo(h1.bus_id);
+    const SPIBusInfo* bus = manager.getBusInfo(h1.bus_id);
     REQUIRE(bus != nullptr);
 
     // Quad-SPI should be promoted for 3 devices
-    CHECK(bus->bus_type == fl::SPIBusType::QUAD_SPI);
+    CHECK(bus->bus_type == SPIBusType::QUAD_SPI);
     CHECK(result == true);
     CHECK(manager.isDeviceEnabled(h1));
     CHECK(manager.isDeviceEnabled(h2));
@@ -156,22 +157,22 @@
 }
 
 TEST_CASE("SPIBusManager: Quad-SPI promotion with 4 devices") {
-    fl::SPIBusManager manager;
+    SPIBusManager manager;
 
     MockController ctrl1(1), ctrl2(2), ctrl3(3), ctrl4(4);
 
-    fl::SPIBusHandle h1 = manager.registerDevice(14, 13, 0, &ctrl1);
-    fl::SPIBusHandle h2 = manager.registerDevice(14, 27, 0, &ctrl2);
-    fl::SPIBusHandle h3 = manager.registerDevice(14, 33, 0, &ctrl3);
-    fl::SPIBusHandle h4 = manager.registerDevice(14, 25, 0, &ctrl4);
+    SPIBusHandle h1 = manager.registerDevice(14, 13, &ctrl1);
+    SPIBusHandle h2 = manager.registerDevice(14, 27, &ctrl2);
+    SPIBusHandle h3 = manager.registerDevice(14, 33, &ctrl3);
+    SPIBusHandle h4 = manager.registerDevice(14, 25, &ctrl4);
 
     bool result = manager.initialize();
 
-    const fl::SPIBusInfo* bus = manager.getBusInfo(h1.bus_id);
+    const SPIBusInfo* bus = manager.getBusInfo(h1.bus_id);
     REQUIRE(bus != nullptr);
 
     // Quad-SPI should be promoted for 4 devices
-    CHECK(bus->bus_type == fl::SPIBusType::QUAD_SPI);
+    CHECK(bus->bus_type == SPIBusType::QUAD_SPI);
     CHECK(result == true);
     CHECK(manager.isDeviceEnabled(h1));
     CHECK(manager.isDeviceEnabled(h2));
@@ -180,38 +181,30 @@
 }
 
 TEST_CASE("SPIBusManager: Dual-SPI promotion with 2 devices") {
-<<<<<<< HEAD
-    fl::SPIBusManager manager;
-=======
-    SPIBusManager manager;
->>>>>>> b270013f
+    SPIBusManager manager;
 
     MockController ctrl1(1), ctrl2(2);
 
-    fl::SPIBusHandle h1 = manager.registerDevice(14, 13, 0, &ctrl1);
-    fl::SPIBusHandle h2 = manager.registerDevice(14, 27, 0, &ctrl2);
+    SPIBusHandle h1 = manager.registerDevice(14, 13, &ctrl1);
+    SPIBusHandle h2 = manager.registerDevice(14, 27, &ctrl2);
 
     bool result = manager.initialize();
 
-    const fl::SPIBusInfo* bus = manager.getBusInfo(h1.bus_id);
+    const SPIBusInfo* bus = manager.getBusInfo(h1.bus_id);
     REQUIRE(bus != nullptr);
 
     // Dual-SPI should be promoted for 2 devices
-<<<<<<< HEAD
-    CHECK(bus->bus_type == fl::SPIBusType::DUAL_SPI);
-=======
     CHECK(bus->bus_type == SPIBusType::DUAL_SPI);
->>>>>>> b270013f
     CHECK(result == true);
     CHECK(manager.isDeviceEnabled(h1));
     CHECK(manager.isDeviceEnabled(h2));
 }
 
 TEST_CASE("SPIBusManager: Reset functionality") {
-    fl::SPIBusManager manager;
+    SPIBusManager manager;
 
     MockController ctrl(1);
-    fl::SPIBusHandle handle = manager.registerDevice(14, 13, 0, &ctrl);
+    SPIBusHandle handle = manager.registerDevice(14, 13, &ctrl);
 
     CHECK(manager.getNumBuses() == 1);
     CHECK(handle.is_valid);
@@ -221,23 +214,23 @@
     CHECK(manager.getNumBuses() == 0);
 
     // Register again after reset
-    fl::SPIBusHandle handle2 = manager.registerDevice(14, 13, 0, &ctrl);
+    SPIBusHandle handle2 = manager.registerDevice(14, 13, &ctrl);
     CHECK(handle2.is_valid);
     CHECK(manager.getNumBuses() == 1);
 }
 
 TEST_CASE("SPIBusManager: isDeviceEnabled with invalid handle") {
-    fl::SPIBusManager manager;
-
-    fl::SPIBusHandle invalid_handle;  // Default constructor creates invalid handle
+    SPIBusManager manager;
+
+    SPIBusHandle invalid_handle;  // Default constructor creates invalid handle
     CHECK_FALSE(manager.isDeviceEnabled(invalid_handle));
 }
 
 TEST_CASE("SPIBusManager: transmit with invalid handle") {
-    fl::SPIBusManager manager;
+    SPIBusManager manager;
 
     uint8_t data[10] = {0};
-    fl::SPIBusHandle invalid_handle;
+    SPIBusHandle invalid_handle;
 
     // Should not crash
     manager.transmit(invalid_handle, data, 10);
@@ -245,56 +238,56 @@
 }
 
 TEST_CASE("SPIBusManager: Multiple buses with mixed device counts") {
-    fl::SPIBusManager manager;
+    SPIBusManager manager;
 
     MockController ctrls[10] = {0, 1, 2, 3, 4, 5, 6, 7, 8, 9};
 
     // Bus 1: Single device on pin 14
-    fl::SPIBusHandle h1 = manager.registerDevice(14, 13, 0, &ctrls[0]);
+    SPIBusHandle h1 = manager.registerDevice(14, 13, &ctrls[0]);
 
     // Bus 2: Three devices on pin 18 (Quad-SPI candidate)
-    fl::SPIBusHandle h2_1 = manager.registerDevice(18, 19, 0, &ctrls[1]);
-    fl::SPIBusHandle h2_2 = manager.registerDevice(18, 20, 0, &ctrls[2]);
-    fl::SPIBusHandle h2_3 = manager.registerDevice(18, 21, 0, &ctrls[3]);
+    SPIBusHandle h2_1 = manager.registerDevice(18, 19, &ctrls[1]);
+    SPIBusHandle h2_2 = manager.registerDevice(18, 20, &ctrls[2]);
+    SPIBusHandle h2_3 = manager.registerDevice(18, 21, &ctrls[3]);
 
     // Bus 3: Two devices on pin 22 (Dual-SPI candidate)
-    (void)manager.registerDevice(22, 23, 0, &ctrls[4]);
-    (void)manager.registerDevice(22, 24, 0, &ctrls[5]);
+    (void)manager.registerDevice(22, 23, &ctrls[4]);
+    (void)manager.registerDevice(22, 24, &ctrls[5]);
 
     CHECK(manager.getNumBuses() == 3);
 
     (void)manager.initialize();
 
     // Bus 1: Should be single SPI
-    const fl::SPIBusInfo* bus1 = manager.getBusInfo(h1.bus_id);
+    const SPIBusInfo* bus1 = manager.getBusInfo(h1.bus_id);
     REQUIRE(bus1 != nullptr);
-    CHECK(bus1->bus_type == fl::SPIBusType::SINGLE_SPI);
+    CHECK(bus1->bus_type == SPIBusType::SINGLE_SPI);
 
     // Bus 2: Should be Quad-SPI
-    const fl::SPIBusInfo* bus2 = manager.getBusInfo(h2_1.bus_id);
+    const SPIBusInfo* bus2 = manager.getBusInfo(h2_1.bus_id);
     REQUIRE(bus2 != nullptr);
-    CHECK(bus2->bus_type == fl::SPIBusType::QUAD_SPI);
+    CHECK(bus2->bus_type == SPIBusType::QUAD_SPI);
     CHECK(manager.isDeviceEnabled(h2_1));
     CHECK(manager.isDeviceEnabled(h2_2));
     CHECK(manager.isDeviceEnabled(h2_3));
 }
 
 TEST_CASE("SPIBusManager: getBusInfo with invalid bus_id") {
-    fl::SPIBusManager manager;
-
-    const fl::SPIBusInfo* bus = manager.getBusInfo(99);
+    SPIBusManager manager;
+
+    const SPIBusInfo* bus = manager.getBusInfo(99);
     CHECK(bus == nullptr);
 }
 
 TEST_CASE("SPIBusManager: Device info tracking") {
-    fl::SPIBusManager manager;
+    SPIBusManager manager;
 
     MockController ctrl1(1), ctrl2(2);
 
-    fl::SPIBusHandle h1 = manager.registerDevice(14, 13, 0, &ctrl1);
-    (void)manager.registerDevice(14, 27, 0, &ctrl2);
-
-    const fl::SPIBusInfo* bus = manager.getBusInfo(h1.bus_id);
+    SPIBusHandle h1 = manager.registerDevice(14, 13, &ctrl1);
+    (void)manager.registerDevice(14, 27, &ctrl2);
+
+    const SPIBusInfo* bus = manager.getBusInfo(h1.bus_id);
     REQUIRE(bus != nullptr);
 
     CHECK(bus->num_devices == 2);
@@ -308,10 +301,10 @@
 }
 
 TEST_CASE("SPIBusManager: Device unregistration") {
-    fl::SPIBusManager manager;
+    SPIBusManager manager;
 
     MockController ctrl(1);
-    fl::SPIBusHandle handle = manager.registerDevice(14, 13, 0, &ctrl);
+    SPIBusHandle handle = manager.registerDevice(14, 13, &ctrl);
 
     CHECK(handle.is_valid);
     CHECK(manager.isDeviceEnabled(handle));
@@ -324,31 +317,31 @@
 }
 
 TEST_CASE("SPIBusManager: Unregister with invalid handle") {
-    fl::SPIBusManager manager;
-
-    fl::SPIBusHandle invalid_handle;  // Invalid by default
+    SPIBusManager manager;
+
+    SPIBusHandle invalid_handle;  // Invalid by default
     bool result = manager.unregisterDevice(invalid_handle);
 
     CHECK_FALSE(result);
 }
 
 TEST_CASE("SPIBusManager: Quad-SPI release when all devices unregistered") {
-    fl::SPIBusManager manager;
+    SPIBusManager manager;
 
     MockController ctrl1(1), ctrl2(2), ctrl3(3);
 
     // Register 3 devices for Quad-SPI
-    fl::SPIBusHandle h1 = manager.registerDevice(14, 13, 0, &ctrl1);
-    fl::SPIBusHandle h2 = manager.registerDevice(14, 27, 0, &ctrl2);
-    fl::SPIBusHandle h3 = manager.registerDevice(14, 33, 0, &ctrl3);
+    SPIBusHandle h1 = manager.registerDevice(14, 13, &ctrl1);
+    SPIBusHandle h2 = manager.registerDevice(14, 27, &ctrl2);
+    SPIBusHandle h3 = manager.registerDevice(14, 33, &ctrl3);
 
     manager.initialize();
 
-    const fl::SPIBusInfo* bus = manager.getBusInfo(h1.bus_id);
+    const SPIBusInfo* bus = manager.getBusInfo(h1.bus_id);
     REQUIRE(bus != nullptr);
 
     // Should be Quad-SPI initially
-    CHECK(bus->bus_type == fl::SPIBusType::QUAD_SPI);
+    CHECK(bus->bus_type == SPIBusType::QUAD_SPI);
     CHECK(bus->is_initialized);
 
     // Unregister devices one by one
@@ -361,27 +354,27 @@
     manager.unregisterDevice(h3);
     // After last device is unregistered, bus should be released
     CHECK_FALSE(bus->is_initialized);
-    CHECK(bus->bus_type == fl::SPIBusType::SOFT_SPI);  // Reset to default
+    CHECK(bus->bus_type == SPIBusType::SOFT_SPI);  // Reset to default
     CHECK(bus->hw_controller == nullptr);  // Hardware released
 }
 
 TEST_CASE("SPIBusManager: Partial unregistration - Quad-SPI remains active") {
-    fl::SPIBusManager manager;
+    SPIBusManager manager;
 
     MockController ctrl1(1), ctrl2(2), ctrl3(3), ctrl4(4);
 
     // Register 4 devices for Quad-SPI
-    fl::SPIBusHandle h1 = manager.registerDevice(14, 13, 0, &ctrl1);
-    fl::SPIBusHandle h2 = manager.registerDevice(14, 27, 0, &ctrl2);
-    fl::SPIBusHandle h3 = manager.registerDevice(14, 33, 0, &ctrl3);
-    fl::SPIBusHandle h4 = manager.registerDevice(14, 25, 0, &ctrl4);
+    SPIBusHandle h1 = manager.registerDevice(14, 13, &ctrl1);
+    SPIBusHandle h2 = manager.registerDevice(14, 27, &ctrl2);
+    SPIBusHandle h3 = manager.registerDevice(14, 33, &ctrl3);
+    SPIBusHandle h4 = manager.registerDevice(14, 25, &ctrl4);
 
     manager.initialize();
 
-    const fl::SPIBusInfo* bus = manager.getBusInfo(h1.bus_id);
-    REQUIRE(bus != nullptr);
-
-    CHECK(bus->bus_type == fl::SPIBusType::QUAD_SPI);
+    const SPIBusInfo* bus = manager.getBusInfo(h1.bus_id);
+    REQUIRE(bus != nullptr);
+
+    CHECK(bus->bus_type == SPIBusType::QUAD_SPI);
 
     // Unregister 2 devices (2 remain)
     manager.unregisterDevice(h3);
@@ -389,7 +382,7 @@
 
     // Quad-SPI should still be active (2 devices left)
     CHECK(bus->is_initialized);
-    CHECK(bus->bus_type == fl::SPIBusType::QUAD_SPI);
+    CHECK(bus->bus_type == SPIBusType::QUAD_SPI);
 
     // First 2 devices should still be enabled
     CHECK(manager.isDeviceEnabled(h1));
@@ -401,10 +394,10 @@
 }
 
 TEST_CASE("SPIBusManager: Double unregistration is safe") {
-    fl::SPIBusManager manager;
+    SPIBusManager manager;
 
     MockController ctrl(1);
-    fl::SPIBusHandle handle = manager.registerDevice(14, 13, 0, &ctrl);
+    SPIBusHandle handle = manager.registerDevice(14, 13, &ctrl);
 
     // First unregister should succeed
     bool result1 = manager.unregisterDevice(handle);
@@ -416,21 +409,21 @@
 }
 
 TEST_CASE("SPIBusManager: Quad-SPI controller reuse after release") {
-    fl::SPIBusManager manager;
+    SPIBusManager manager;
 
     // First batch: Register 3 devices, initialize Quad-SPI
     {
         MockController ctrl1(1), ctrl2(2), ctrl3(3);
 
-        fl::SPIBusHandle h1 = manager.registerDevice(14, 13, 0, &ctrl1);
-        fl::SPIBusHandle h2 = manager.registerDevice(14, 27, 0, &ctrl2);
-        fl::SPIBusHandle h3 = manager.registerDevice(14, 33, 0, &ctrl3);
+        SPIBusHandle h1 = manager.registerDevice(14, 13, &ctrl1);
+        SPIBusHandle h2 = manager.registerDevice(14, 27, &ctrl2);
+        SPIBusHandle h3 = manager.registerDevice(14, 33, &ctrl3);
 
         manager.initialize();
 
-        const fl::SPIBusInfo* bus = manager.getBusInfo(h1.bus_id);
+        const SPIBusInfo* bus = manager.getBusInfo(h1.bus_id);
         REQUIRE(bus != nullptr);
-        CHECK(bus->bus_type == fl::SPIBusType::QUAD_SPI);
+        CHECK(bus->bus_type == SPIBusType::QUAD_SPI);
         CHECK(bus->is_initialized);
 
         // Store the controller pointer for comparison
@@ -452,17 +445,17 @@
     {
         MockController ctrl4(4), ctrl5(5), ctrl6(6), ctrl7(7);
 
-        fl::SPIBusHandle h4 = manager.registerDevice(18, 19, 0, &ctrl4);  // Different clock pin!
-        fl::SPIBusHandle h5 = manager.registerDevice(18, 20, 0, &ctrl5);
-        fl::SPIBusHandle h6 = manager.registerDevice(18, 21, 0, &ctrl6);
-        fl::SPIBusHandle h7 = manager.registerDevice(18, 22, 0, &ctrl7);
+        SPIBusHandle h4 = manager.registerDevice(18, 19, &ctrl4);  // Different clock pin!
+        SPIBusHandle h5 = manager.registerDevice(18, 20, &ctrl5);
+        SPIBusHandle h6 = manager.registerDevice(18, 21, &ctrl6);
+        SPIBusHandle h7 = manager.registerDevice(18, 22, &ctrl7);
 
         // Need to initialize this new bus
         manager.initialize();
 
-        const fl::SPIBusInfo* bus2 = manager.getBusInfo(h4.bus_id);
+        const SPIBusInfo* bus2 = manager.getBusInfo(h4.bus_id);
         REQUIRE(bus2 != nullptr);
-        CHECK(bus2->bus_type == fl::SPIBusType::QUAD_SPI);
+        CHECK(bus2->bus_type == SPIBusType::QUAD_SPI);
         CHECK(bus2->is_initialized);
         CHECK(bus2->hw_controller != nullptr);  // Should have a valid controller
 
@@ -480,33 +473,33 @@
 }
 
 TEST_CASE("SPIBusManager: Multiple buses can share Quad-SPI controllers") {
-    fl::SPIBusManager manager;
+    SPIBusManager manager;
 
     // Mock platform can handle 2 Quad-SPI groups simultaneously
     MockController ctrls[8] = {0, 1, 2, 3, 4, 5, 6, 7};
 
     // Bus 1: 3 devices on clock pin 14
-    fl::SPIBusHandle b1_h1 = manager.registerDevice(14, 13, 0, &ctrls[0]);
-    fl::SPIBusHandle b1_h2 = manager.registerDevice(14, 27, 0, &ctrls[1]);
-    fl::SPIBusHandle b1_h3 = manager.registerDevice(14, 33, 0, &ctrls[2]);
+    SPIBusHandle b1_h1 = manager.registerDevice(14, 13, &ctrls[0]);
+    SPIBusHandle b1_h2 = manager.registerDevice(14, 27, &ctrls[1]);
+    SPIBusHandle b1_h3 = manager.registerDevice(14, 33, &ctrls[2]);
 
     // Bus 2: 4 devices on clock pin 18
-    fl::SPIBusHandle b2_h1 = manager.registerDevice(18, 19, 0, &ctrls[3]);
-    fl::SPIBusHandle b2_h2 = manager.registerDevice(18, 20, 0, &ctrls[4]);
-    fl::SPIBusHandle b2_h3 = manager.registerDevice(18, 21, 0, &ctrls[5]);
-    fl::SPIBusHandle b2_h4 = manager.registerDevice(18, 22, 0, &ctrls[6]);
+    SPIBusHandle b2_h1 = manager.registerDevice(18, 19, &ctrls[3]);
+    SPIBusHandle b2_h2 = manager.registerDevice(18, 20, &ctrls[4]);
+    SPIBusHandle b2_h3 = manager.registerDevice(18, 21, &ctrls[5]);
+    SPIBusHandle b2_h4 = manager.registerDevice(18, 22, &ctrls[6]);
 
     manager.initialize();
 
-    const fl::SPIBusInfo* bus1 = manager.getBusInfo(b1_h1.bus_id);
-    const fl::SPIBusInfo* bus2 = manager.getBusInfo(b2_h1.bus_id);
+    const SPIBusInfo* bus1 = manager.getBusInfo(b1_h1.bus_id);
+    const SPIBusInfo* bus2 = manager.getBusInfo(b2_h1.bus_id);
 
     REQUIRE(bus1 != nullptr);
     REQUIRE(bus2 != nullptr);
 
     // Both should be Quad-SPI
-    CHECK(bus1->bus_type == fl::SPIBusType::QUAD_SPI);
-    CHECK(bus2->bus_type == fl::SPIBusType::QUAD_SPI);
+    CHECK(bus1->bus_type == SPIBusType::QUAD_SPI);
+    CHECK(bus2->bus_type == SPIBusType::QUAD_SPI);
 
     // Both should be initialized
     CHECK(bus1->is_initialized);
