--- conflicted
+++ resolved
@@ -714,12 +714,8 @@
         return &(entries[0]);
     }
 
-<<<<<<< HEAD
+    /// Check if two palettes have the same color entries
     bool operator==( const CHSVPalette16 rhs) const
-=======
-    /// Check if two palettes have the same color entries
-    bool operator==( const CHSVPalette16 rhs)
->>>>>>> 252aa59c
     {
         const uint8_t* p = (const uint8_t*)(&(this->entries[0]));
         const uint8_t* q = (const uint8_t*)(&(rhs.entries[0]));
@@ -731,13 +727,9 @@
         }
         return true;
     }
-<<<<<<< HEAD
+
+    /// Check if two palettes do not have the same color entries
     bool operator!=( const CHSVPalette16 rhs) const
-=======
-
-    /// Check if two palettes do not have the same color entries
-    bool operator!=( const CHSVPalette16 rhs)
->>>>>>> 252aa59c
     {
         return !( *this == rhs);
     }
@@ -866,12 +858,8 @@
         return &(entries[0]);
     }
 
-<<<<<<< HEAD
+    /// @copydoc CHSVPalette16::operator==
     bool operator==( const CHSVPalette256 rhs) const
-=======
-    /// @copydoc CHSVPalette16::operator==
-    bool operator==( const CHSVPalette256 rhs)
->>>>>>> 252aa59c
     {
         const uint8_t* p = (const uint8_t*)(&(this->entries[0]));
         const uint8_t* q = (const uint8_t*)(&(rhs.entries[0]));
@@ -883,13 +871,9 @@
         }
         return true;
     }
-<<<<<<< HEAD
+
+    /// @copydoc CHSVPalette16::operator!=
     bool operator!=( const CHSVPalette256 rhs) const
-=======
-
-    /// @copydoc CHSVPalette16::operator!=
-    bool operator!=( const CHSVPalette256 rhs)
->>>>>>> 252aa59c
     {
         return !( *this == rhs);
     }
@@ -1006,12 +990,8 @@
         return *this;
     }
 
-<<<<<<< HEAD
+    /// @copydoc CHSVPalette16::operator==
     bool operator==( const CRGBPalette16 rhs) const
-=======
-    /// @copydoc CHSVPalette16::operator==
-    bool operator==( const CRGBPalette16 rhs)
->>>>>>> 252aa59c
     {
         const uint8_t* p = (const uint8_t*)(&(this->entries[0]));
         const uint8_t* q = (const uint8_t*)(&(rhs.entries[0]));
@@ -1023,12 +1003,8 @@
         }
         return true;
     }
-<<<<<<< HEAD
+    /// @copydoc CHSVPalette16::operator!=
     bool operator!=( const CRGBPalette16 rhs) const
-=======
-    /// @copydoc CHSVPalette16::operator!=
-    bool operator!=( const CRGBPalette16 rhs)
->>>>>>> 252aa59c
     {
         return !( *this == rhs);
     }
@@ -1313,14 +1289,9 @@
     {
         return &(entries[0]);
     }
-<<<<<<< HEAD
-    
+
+    /// @copydoc CHSVPalette16::operator==
     bool operator==( const CHSVPalette32 rhs) const
-=======
-
-    /// @copydoc CHSVPalette16::operator==
-    bool operator==( const CHSVPalette32 rhs)
->>>>>>> 252aa59c
     {
         const uint8_t* p = (const uint8_t*)(&(this->entries[0]));
         const uint8_t* q = (const uint8_t*)(&(rhs.entries[0]));
@@ -1332,12 +1303,8 @@
         }
         return true;
     }
-<<<<<<< HEAD
+    /// @copydoc CHSVPalette16::operator!=
     bool operator!=( const CHSVPalette32 rhs) const
-=======
-    /// @copydoc CHSVPalette16::operator!=
-    bool operator!=( const CHSVPalette32 rhs)
->>>>>>> 252aa59c
     {
         return !( *this == rhs);
     }
@@ -1460,14 +1427,9 @@
         }
         return *this;
     }
-<<<<<<< HEAD
-    
+
+    /// @copydoc CRGBPalette16::operator==
     bool operator==( const CRGBPalette32 rhs) const
-=======
-
-    /// @copydoc CRGBPalette16::operator==
-    bool operator==( const CRGBPalette32 rhs)
->>>>>>> 252aa59c
     {
         const uint8_t* p = (const uint8_t*)(&(this->entries[0]));
         const uint8_t* q = (const uint8_t*)(&(rhs.entries[0]));
@@ -1479,12 +1441,8 @@
         }
         return true;
     }
-<<<<<<< HEAD
+    /// @copydoc CRGBPalette16::operator!=
     bool operator!=( const CRGBPalette32 rhs) const
-=======
-    /// @copydoc CRGBPalette16::operator!=
-    bool operator!=( const CRGBPalette32 rhs)
->>>>>>> 252aa59c
     {
         return !( *this == rhs);
     }
@@ -1786,12 +1744,8 @@
         return *this;
     }
 
-<<<<<<< HEAD
+    /// @copydoc CRGBPalette16::operator==
     bool operator==( const CRGBPalette256 rhs) const
-=======
-    /// @copydoc CRGBPalette16::operator==
-    bool operator==( const CRGBPalette256 rhs)
->>>>>>> 252aa59c
     {
         const uint8_t* p = (const uint8_t*)(&(this->entries[0]));
         const uint8_t* q = (const uint8_t*)(&(rhs.entries[0]));
@@ -1803,12 +1757,8 @@
         }
         return true;
     }
-<<<<<<< HEAD
+    /// @copydoc CRGBPalette16::operator!=
     bool operator!=( const CRGBPalette256 rhs) const
-=======
-    /// @copydoc CRGBPalette16::operator!=
-    bool operator!=( const CRGBPalette256 rhs)
->>>>>>> 252aa59c
     {
         return !( *this == rhs);
     }
