#pragma once
#pragma message "ESP32 Hardware SPI support added"

FASTLED_NAMESPACE_BEGIN

#include <SPI.h>

/*
 * ESP32 Hardware SPI Driver
 *
 * Copyright (c) 2020 Nick Wallace
 * Derived from code for ESP8266 hardware SPI by Benoit Anastay.
 * 
 * This hardware SPI implementation can drive clocked LEDs from either the
 * VSPI or HSPI bus (aka SPI2 & SPI3). No support is provided for SPI1, because it is 
 * shared among devices and the cache for data (code) in the Flash as well as the PSRAM.
 *
 * To enable the hardware SPI driver, add the following line *before* including
 * FastLED.h:
 *
 * #define FASTLED_ALL_PINS_HARDWARE_SPI
 *
 * This driver uses the VSPI bus by default (GPIO 18, 19, 23, & 5). To use the 
 * HSPI bus (GPIO 14, 12, 13, & 15) add the following line *before* including
 * FastLED.h:
 * 
 * #define FASTLED_ESP32_SPI_BUS HSPI
 * 
 */
/*
 * Permission is hereby granted, free of charge, to any person obtaining a copy
 * of this software and associated documentation files (the "Software"), to deal
 * in the Software without restriction, including without limitation the rights
 * to use, copy, modify, merge, publish, distribute, sublicense, and/or sell
 * copies of the Software, and to permit persons to whom the Software is
 * furnished to do so, subject to the following conditions:
 *
 * The above copyright notice and this permission notice shall be included in
 * all copies or substantial portions of the Software.
 *
 * THE SOFTWARE IS PROVIDED "AS IS", WITHOUT WARRANTY OF ANY KIND, EXPRESS OR
 * IMPLIED, INCLUDING BUT NOT LIMITED TO THE WARRANTIES OF MERCHANTABILITY,
 * FITNESS FOR A PARTICULAR PURPOSE AND NONINFRINGEMENT. IN NO EVENT SHALL THE
 * AUTHORS OR COPYRIGHT HOLDERS BE LIABLE FOR ANY CLAIM, DAMAGES OR OTHER
 * LIABILITY, WHETHER IN AN ACTION OF CONTRACT, TORT OR OTHERWISE, ARISING FROM,
 * OUT OF OR IN CONNECTION WITH THE SOFTWARE OR THE USE OR OTHER DEALINGS IN
 * THE SOFTWARE.
 */

#include<SPI.h>

#ifndef FASTLED_ESP32_SPI_BUS
    #define FASTLED_ESP32_SPI_BUS VSPI
#endif

<<<<<<< HEAD
=======
static SPIClass ledSPI(FASTLED_ESP32_SPI_BUS);


>>>>>>> f7652fbd
#if FASTLED_ESP32_SPI_BUS == VSPI
    static int8_t spiClk = 18;
    static int8_t spiMiso = 19;
    static int8_t spiMosi = 23;
    static int8_t spiCs = 5;
#elif FASTLED_ESP32_SPI_BUS == HSPI
    static int8_t spiClk = 14;
    static int8_t spiMiso = 12;
    static int8_t spiMosi = 13;
    static int8_t spiCs = 15;
#elif FASTLED_ESP32_SPI_BUS == FSPI  // ESP32S2 can re-route to arbitrary pins
    #define spiMosi DATA_PIN
    #define spiClk CLOCK_PIN
    #define spiMiso -1
    #define spiCs -1
#endif

template <uint8_t DATA_PIN, uint8_t CLOCK_PIN, uint32_t SPI_SPEED>
class ESP32SPIOutput {
    SPIClass m_ledSPI;
	Selectable 	*m_pSelect;

public:
	// Verify that the pins are valid
	static_assert(FastPin<DATA_PIN>::validpin(), "Invalid data pin specified");
	static_assert(FastPin<CLOCK_PIN>::validpin(), "Invalid clock pin specified");

	ESP32SPIOutput() :
	  m_ledSPI(FASTLED_ESP32_SPI_BUS),
	  m_pSelect(nullptr) {}
	ESP32SPIOutput(Selectable *pSelect) :
	  m_ledSPI(FASTLED_ESP32_SPI_BUS),
	  m_pSelect(pSelect) {}
	void setSelect(Selectable *pSelect) { m_pSelect = pSelect; }

	void init() {
		// set the pins to output and make sure the select is released (which apparently means hi?  This is a bit
		// confusing to me)
		m_ledSPI.begin(spiClk, spiMiso, spiMosi, spiCs);
		release();
	}

	// stop the SPI output.  Pretty much a NOP with software, as there's no registers to kick
	static void stop() { }

	// wait until the SPI subsystem is ready for more data to write.  A NOP when bitbanging
	static void wait() __attribute__((always_inline)) { }
	static void waitFully() __attribute__((always_inline)) { wait(); }

	static void writeByteNoWait(uint8_t b) __attribute__((always_inline)) { writeByte(b); }
	static void writeBytePostWait(uint8_t b) __attribute__((always_inline)) { writeByte(b); wait(); }

	static void writeWord(uint16_t w) __attribute__((always_inline)) { writeByte(w>>8); writeByte(w&0xFF); }

	// naive writeByte implelentation, simply calls writeBit on the 8 bits in the byte.
	void writeByte(uint8_t b) {
		m_ledSPI.transfer(b);
	}

public:

	// select the SPI output (TODO: research whether this really means hi or lo.  Alt TODO: move select responsibility out of the SPI classes
	// entirely, make it up to the caller to remember to lock/select the line?)
	void select() { 
		m_ledSPI.beginTransaction(SPISettings(SPI_SPEED, MSBFIRST, SPI_MODE0));
		if(m_pSelect != NULL) { m_pSelect->select(); } 
	} 

	// release the SPI line
	void release() { 
		if(m_pSelect != NULL) { m_pSelect->release(); } 
		m_ledSPI.endTransaction();
	}

	// Write out len bytes of the given value out over m_ledSPI.  Useful for quickly flushing, say, a line of 0's down the line.
	void writeBytesValue(uint8_t value, int len) {
		select();
		writeBytesValueRaw(value, len);
		release();
	}

	void writeBytesValueRaw(uint8_t value, int len) {
		while(len--) {
			m_ledSPI.transfer(value); 
		}
	}

	// write a block of len uint8_ts out.  Need to type this better so that explicit casts into the call aren't required.
	// note that this template version takes a class parameter for a per-byte modifier to the data.
	template <class D> void writeBytes(FASTLED_REGISTER uint8_t *data, int len) {
		select();
		uint8_t *end = data + len;
		while(data != end) {
			writeByte(D::adjust(*data++));
		}
		D::postBlock(len);
		release();
	}

	// default version of writing a block of data out to the SPI port, with no data modifications being made
	void writeBytes(FASTLED_REGISTER uint8_t *data, int len) { writeBytes<DATA_NOP>(data, len); }

	// write a single bit out, which bit from the passed in byte is determined by template parameter
	template <uint8_t BIT> inline void writeBit(uint8_t b) {
		m_ledSPI.transfer(b);
	}

	// write a block of uint8_ts out in groups of three.  len is the total number of uint8_ts to write out.  The template
	// parameters indicate how many uint8_ts to skip at the beginning of each grouping, as well as a class specifying a per
	// byte of data modification to be made.  (See DATA_NOP above)
	template <uint8_t FLAGS, class D, EOrder RGB_ORDER>  __attribute__((noinline)) void writePixels(PixelController<RGB_ORDER> pixels) {
		select();
		int len = pixels.mLen;
		while(pixels.has(1)) {
			if(FLAGS & FLAG_START_BIT) {
				writeBit<0>(1);
			}
			writeByte(D::adjust(pixels.loadAndScale0()));
			writeByte(D::adjust(pixels.loadAndScale1()));
			writeByte(D::adjust(pixels.loadAndScale2()));
			pixels.advanceData();
			pixels.stepDithering();
		}
		D::postBlock(len);
		release();
	}
};

FASTLED_NAMESPACE_END<|MERGE_RESOLUTION|>--- conflicted
+++ resolved
@@ -53,12 +53,6 @@
     #define FASTLED_ESP32_SPI_BUS VSPI
 #endif
 
-<<<<<<< HEAD
-=======
-static SPIClass ledSPI(FASTLED_ESP32_SPI_BUS);
-
-
->>>>>>> f7652fbd
 #if FASTLED_ESP32_SPI_BUS == VSPI
     static int8_t spiClk = 18;
     static int8_t spiMiso = 19;
