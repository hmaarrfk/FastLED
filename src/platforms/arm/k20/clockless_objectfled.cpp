
#if defined(__IMXRT1062__) // Teensy 4.0/4.1 only.


#define FASTLED_INTERNAL
#include "FastLED.h"

#include "third_party/object_fled/src/ObjectFLED.h"

#include "crgb.h"
#include "eorder.h"
#include "fl/map.h"
#include "fl/singleton.h"
#include "fl/vector.h"
#include "fl/warn.h"
#include "fl/math_macros.h"
#include "fl/rectangular_draw_buffer.h"
#include "pixel_iterator.h"
#include "cpixel_ledcontroller.h"

#include "clockless_objectfled.h"

namespace { // anonymous namespace

typedef fl::FixedVector<uint8_t, 50> PinList50;


static float gOverclock = 1.0f;
static float gPrevOverclock = 1.0f;
static int gLatchDelayUs = -1;


// Maps multiple pins and CRGB strips to a single ObjectFLED object.
class ObjectFLEDGroup {
  public:


    fl::scoped_ptr<fl::ObjectFLED> mObjectFLED;
    fl::RectangularDrawBuffer mRectDrawBuffer;
    bool mDrawn = false;


    static ObjectFLEDGroup &getInstance() {
        return fl::Singleton<ObjectFLEDGroup>::instance();
    }

    ObjectFLEDGroup() = default;
    ~ObjectFLEDGroup() { mObjectFLED.reset(); }

    void onNewFrame() {
        mRectDrawBuffer.onQueuingStart();
    }

    void onPreDraw() {
        mRectDrawBuffer.onQueuingDone();
    }

    void addObject(uint8_t pin, uint16_t numLeds, bool is_rgbw) {
        mRectDrawBuffer.queue(fl::DrawItem(pin, numLeds, is_rgbw));
    }

    void showPixelsOnceThisFrame() {
        if (mDrawn) {
            return;
        }
        mDrawn = true;
        if (mRectDrawBuffer.mAllLedsBufferUint8Size == 0) {
            return;
        }

        bool draw_list_changed = mRectDrawBuffer.mDrawListChangedThisFrame;
        bool needs_validation = draw_list_changed || !mObjectFLED.get() || gOverclock != gPrevOverclock;
        if (needs_validation) {
            gPrevOverclock = gOverclock;
            mObjectFLED.reset();
            PinList50 pinList;
            for (auto it = mRectDrawBuffer.mDrawList.begin(); it != mRectDrawBuffer.mDrawList.end(); ++it) {
                pinList.push_back(it->mPin);
            }
            int totalLeds = mRectDrawBuffer.getTotalBytes() / 3;  // Always work in RGB, even when in RGBW mode.
            mObjectFLED.reset(new fl::ObjectFLED(totalLeds, mRectDrawBuffer.mAllLedsBufferUint8.get(),
                                                 CORDER_RGB, pinList.size(),
                                                 pinList.data()));
            if (gLatchDelayUs >= 0) {
                mObjectFLED->begin(gOverclock, gLatchDelayUs);
            } else {
                mObjectFLED->begin(gOverclock);
            }
        }
        mObjectFLED->show();
    }
};

} // anonymous namespace


namespace fl {

void ObjectFled::SetOverclock(float overclock) {
    gOverclock = overclock;
}

void ObjectFled::SetLatchDelay(uint16_t latch_delay_us) {
    gLatchDelayUs = latch_delay_us;
}

void ObjectFled::beginShowLeds(int datapin, int nleds) {
    ObjectFLEDGroup &group = ObjectFLEDGroup::getInstance();
    group.onNewFrame();
}

void ObjectFled::showPixels(uint8_t data_pin, PixelIterator& pixel_iterator) {
    ObjectFLEDGroup &group = ObjectFLEDGroup::getInstance();
    group.onPreDraw();
    const Rgbw rgbw = pixel_iterator.get_rgbw();
    int numLeds = pixel_iterator.size();
<<<<<<< HEAD
    fl::HeapVector<uint8_t>& all_pixels = group.mAllLedsBufferUint8;
    uint32_t bytes_written = 0;
    // uint32_t bytes_to_write_per_strip ALWAYS assumes RGB data. RGBW data is converted
    // and passed as RGB data with the buffer expanded to account for the extra component,
    // similar to the RGBW emulated clockless in the FastLED library. This allows us to apply
    // FastLED's various RGBW conversion functions.
    uint32_t bytes_to_write_per_strip = group.getMaxLedInStrip() * 3;
=======
    // fl::HeapVector<uint8_t>& all_pixels = group.mAllLedsBufferUint8;
    fl::Slice<uint8_t> strip_pixels = group.mRectDrawBuffer.getLedsBufferBytesForPin(data_pin, true);
>>>>>>> 19df40d1
    if (rgbw.active()) {
        uint8_t r, g, b, w;
        while (pixel_iterator.has(1)) {
            FASTLED_ASSERT(strip_pixels.size() >= 4, "ObjectFled::showPixels: buffer overflow");
            pixel_iterator.loadAndScaleRGBW(&r, &g, &b, &w);
            // all_pixels.push_back(r);
            // all_pixels.push_back(g);
            // all_pixels.push_back(b);
            // all_pixels.push_back(w);
            strip_pixels[0] = r;
            strip_pixels[1] = g;
            strip_pixels[2] = b;
            strip_pixels[3] = w;
            strip_pixels.pop_front();
            strip_pixels.pop_front();
            strip_pixels.pop_front();
            strip_pixels.pop_front();
            pixel_iterator.advanceData();
            pixel_iterator.stepDithering();
            bytes_written += 4;
        }
    } else {
        uint8_t r, g, b;
        while (pixel_iterator.has(1)) {
            FASTLED_ASSERT(strip_pixels.size() >= 3, "ObjectFled::showPixels: buffer overflow");
            pixel_iterator.loadAndScaleRGB(&r, &g, &b);
            // all_pixels.push_back(r);
            // all_pixels.push_back(g);
            // all_pixels.push_back(b);
            strip_pixels[0] = r;
            strip_pixels[1] = g;
            strip_pixels[2] = b;
            strip_pixels.pop_front();
            strip_pixels.pop_front();
            strip_pixels.pop_front();
            pixel_iterator.advanceData();
            pixel_iterator.stepDithering();
            bytes_written += 3;
        }
    }
    // Fill in the rest of the buffer with zeros.
    while (bytes_written < bytes_to_write_per_strip) {
        all_pixels.push_back(0);
        bytes_written++;
    }
    group.addObject(data_pin, numLeds, rgbw.active());
}

void ObjectFled::endShowLeds() {
    // First one to call this draws everything, every other call this frame
    // is ignored.
    ObjectFLEDGroup::getInstance().showPixelsOnceThisFrame();
}

} // namespace fl

#endif // defined(__IMXRT1062__)<|MERGE_RESOLUTION|>--- conflicted
+++ resolved
@@ -114,18 +114,8 @@
     group.onPreDraw();
     const Rgbw rgbw = pixel_iterator.get_rgbw();
     int numLeds = pixel_iterator.size();
-<<<<<<< HEAD
-    fl::HeapVector<uint8_t>& all_pixels = group.mAllLedsBufferUint8;
-    uint32_t bytes_written = 0;
-    // uint32_t bytes_to_write_per_strip ALWAYS assumes RGB data. RGBW data is converted
-    // and passed as RGB data with the buffer expanded to account for the extra component,
-    // similar to the RGBW emulated clockless in the FastLED library. This allows us to apply
-    // FastLED's various RGBW conversion functions.
-    uint32_t bytes_to_write_per_strip = group.getMaxLedInStrip() * 3;
-=======
     // fl::HeapVector<uint8_t>& all_pixels = group.mAllLedsBufferUint8;
     fl::Slice<uint8_t> strip_pixels = group.mRectDrawBuffer.getLedsBufferBytesForPin(data_pin, true);
->>>>>>> 19df40d1
     if (rgbw.active()) {
         uint8_t r, g, b, w;
         while (pixel_iterator.has(1)) {
