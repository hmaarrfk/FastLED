<<<<<<< HEAD
html/
*.gch
*~
=======
*.gch
/.vscode
/docs/html
/docs/latex
>>>>>>> 2fbac71e
<|MERGE_RESOLUTION|>--- conflicted
+++ resolved
@@ -1,10 +1,5 @@
-<<<<<<< HEAD
-html/
 *.gch
 *~
-=======
-*.gch
 /.vscode
 /docs/html
-/docs/latex
->>>>>>> 2fbac71e
+/docs/latex